--- conflicted
+++ resolved
@@ -5,13 +5,10 @@
 require (
 	cloud.google.com/go v0.81.0 // indirect
 	github.com/go-logr/logr v0.3.0
-<<<<<<< HEAD
-	github.com/google/go-cmp v0.5.4
-=======
 	github.com/gogo/protobuf v1.3.2 // indirect
+	github.com/google/go-cmp v0.5.5
 	github.com/google/uuid v1.2.0 // indirect
 	github.com/json-iterator/go v1.1.11 // indirect
->>>>>>> 4bcaf7fb
 	github.com/kr/text v0.2.0 // indirect
 	github.com/niemeyer/pretty v0.0.0-20200227124842-a10e7caefd8e // indirect
 	github.com/onsi/ginkgo v1.16.4
